import asyncio
import sys

# Third-party imports
from github.Issue import Issue
from semantic_kernel import Kernel

from comment_commands import CommentCommand, get_command_usage_markdown

# Local imports
from config import Config
<<<<<<< HEAD
from github_utils import (
    GithubEvent,
    create_github_issue_comment,
    get_ai_enhanced_comment,
    get_github_comment,
    get_github_issue,
    update_github_issue,
)
=======
from comment_commands import (CommentCommand, get_command_usage_markdown)
from github_utils import (GithubEvent, create_github_issue_comment,
                          get_ai_enhanced_comment, get_github_comment,
                          get_github_issue, update_github_issue,
                          DISABLED_MARKER, is_agent_disabled)
>>>>>>> 98023b59
from openai_utils import initialize_kernel, run_completion
from prompts import build_user_story_eval_prompt
from response_models import UserStoryEvalResponse


async def handle_github_issues_event(issue: Issue, kernel: Kernel, is_manual_trigger: bool = False) -> None:
    """
    Generate an AI-enhanced evaluation for a GitHub issue and post it as a comment if not disabled.

    Args:
        issue (Issue): The GitHub issue to process.
        kernel (Kernel): The initialized AI kernel for generating responses.
        is_manual_trigger (bool): Whether this is a manual review request; defaults to False.
    """
    if not is_manual_trigger and is_agent_disabled(issue):
        print(f"Skipping automatic review for issue {issue.number} (disabled).")
        return
    
    messages = build_user_story_eval_prompt(issue.title, issue.body)

    try:
        response_text = await run_completion(kernel, messages)
        response_markdown = UserStoryEvalResponse.from_text(response_text).to_markdown()

        create_github_issue_comment(issue, response_markdown)
        print(f"AI Response for Issue {issue.number} (Markdown):\n\n{response_markdown}")
    except Exception as e:
        print(f"Error running Azure OpenAI completion: {e}", file=sys.stderr)
        sys.exit(1)


async def handle_github_comment_event(issue: Issue, issue_comment_id: int, kernel: Kernel) -> None:
    """
    Apply AI-suggested enhancements to a GitHub issue, or trigger a re-review if requested in a comment.

    Args:
        issue (Issue): The GitHub issue to update.
        issue_comment_id (int): The ID of the comment triggering the enhancement or review.
    """
    comment = get_github_comment(issue, issue_comment_id)
    comment_body = comment.body.strip().lower()

    if CommentCommand.APPLY.value in comment_body:
        ai_enhanced_comment = get_ai_enhanced_comment(issue)
        if ai_enhanced_comment is None:
            return

        user_story_eval = UserStoryEvalResponse.from_markdown(ai_enhanced_comment)

        update_github_issue(
            issue,
            title=user_story_eval.refactored.title,
            body=user_story_eval.refactored.body_markdown(),
            labels=user_story_eval.labels,
        )

        quoted_body = "\n".join([f"> {line}" for line in user_story_eval.to_markdown().strip().splitlines()])
        confirmation_comment = f"✅ Applied enhancements based on the following comment:\n\n" f"{quoted_body}"

        create_github_issue_comment(issue, confirmation_comment)

    elif CommentCommand.REVIEW.value in comment_body:
        print(f"Triggering manual review for issue {issue.number}...")

        await handle_github_issues_event(issue, kernel, is_manual_trigger=True)
    elif CommentCommand.USAGE.value in comment_body:
        usage_md = get_command_usage_markdown()
        create_github_issue_comment(issue, f"### 🤖 Available Commands\n\n{usage_md}")
        print(f"Posted usage information for issue {issue.number}.")
    elif CommentCommand.DISABLE.value in comment_body:
        create_github_issue_comment(
            issue,
            (
                f"🛑 Automatic reviews have been disabled for this issue. "
                f"Comment `{CommentCommand.REVIEW.value}` to manually trigger future evaluations."
                f"{DISABLED_MARKER}"
            )
        )
    else:
        print(f"Comment {issue_comment_id} does not require processing.")


async def main() -> None:
    """
    Main entry point for the issue enhancer agent.

    Determines the GitHub event type and processes the issue or comment accordingly.
    """

    config = Config()

    github_issue = get_github_issue(
        token=config.github.token,
        repository=config.github.repository,
        issue_id=config.github.issue_id,
    )

    print(f"Processing issue: {github_issue.title}")
    print(f"Event Name: {config.github.event_name}")

    kernel = initialize_kernel(
        azure_openai_target_uri=config.openai.azure_openai_target_uri,
        azure_openai_api_key=config.openai.azure_openai_api_key,
    )

    event_handlers = {
        GithubEvent.ISSUE: lambda: handle_github_issues_event(github_issue, kernel),
        GithubEvent.ISSUE_COMMENT: lambda: handle_github_comment_event(
            github_issue, config.github.issue_comment_id, kernel
        ),
    }

    handler = event_handlers.get(config.github.event_name)

    if handler:
        try:
            await handler()
        except Exception as e:
            print(f"Error during event handling: {e}", file=sys.stderr)
            sys.exit(1)
    else:
        print(f"Handler not defined for event: {config.github.event_name}")


if __name__ == "__main__":
    asyncio.run(main())<|MERGE_RESOLUTION|>--- conflicted
+++ resolved
@@ -9,22 +9,16 @@
 
 # Local imports
 from config import Config
-<<<<<<< HEAD
 from github_utils import (
+    DISABLED_MARKER,
     GithubEvent,
     create_github_issue_comment,
     get_ai_enhanced_comment,
     get_github_comment,
     get_github_issue,
+    is_agent_disabled,
     update_github_issue,
 )
-=======
-from comment_commands import (CommentCommand, get_command_usage_markdown)
-from github_utils import (GithubEvent, create_github_issue_comment,
-                          get_ai_enhanced_comment, get_github_comment,
-                          get_github_issue, update_github_issue,
-                          DISABLED_MARKER, is_agent_disabled)
->>>>>>> 98023b59
 from openai_utils import initialize_kernel, run_completion
 from prompts import build_user_story_eval_prompt
 from response_models import UserStoryEvalResponse
@@ -42,7 +36,7 @@
     if not is_manual_trigger and is_agent_disabled(issue):
         print(f"Skipping automatic review for issue {issue.number} (disabled).")
         return
-    
+
     messages = build_user_story_eval_prompt(issue.title, issue.body)
 
     try:
@@ -101,7 +95,7 @@
                 f"🛑 Automatic reviews have been disabled for this issue. "
                 f"Comment `{CommentCommand.REVIEW.value}` to manually trigger future evaluations."
                 f"{DISABLED_MARKER}"
-            )
+            ),
         )
     else:
         print(f"Comment {issue_comment_id} does not require processing.")
