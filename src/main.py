--- conflicted
+++ resolved
@@ -54,11 +54,7 @@
     comment = get_github_comment(issue, issue_comment_id)
     comment_body = comment.body.strip().lower()
 
-<<<<<<< HEAD
-    if CommentCommand.APPLY in comment_body:
-=======
     if CommentCommand.APPLY.value in comment_body:
->>>>>>> b4b56e16
         ai_enhanced_comment = get_ai_enhanced_comment(issue)
         if ai_enhanced_comment is None:
             return
@@ -80,25 +76,6 @@
 
         create_github_issue_comment(issue, confirmation_comment)
 
-<<<<<<< HEAD
-    elif CommentCommand.REVIEW in comment_body:
-        print(f"Triggering manual review for issue {issue.number}...")
-
-        # Initialize the kernel
-        azure_openai_target_uri = get_env_var("INPUT_AZURE_OPENAI_TARGET_URI")
-        azure_openai_api_key = get_env_var("INPUT_AZURE_OPENAI_API_KEY")
-
-        kernel = initialize_kernel(
-            azure_openai_target_uri=azure_openai_target_uri,
-            azure_openai_api_key=azure_openai_api_key,
-        )
-
-        handle_github_issues_event(issue, kernel)
-
-    else:
-        print(f"Comment {issue_comment_id} does not require processing.")
-
-=======
     elif CommentCommand.REVIEW.value in comment_body:
         print(f"Triggering manual review for issue {issue.number}...")
 
@@ -106,7 +83,6 @@
 
     else:
         print(f"Comment {issue_comment_id} does not require processing.")
->>>>>>> b4b56e16
 
 
 async def main() -> None:
