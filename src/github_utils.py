import sys
from enum import Enum

from github import Github
from github.Issue import Issue

DISABLED_MARKER = "<!-- agent:disabled -->"


DISABLED_MARKER = "<!-- agent:disabled -->"


class GithubEvent(Enum):
    ISSUE = "issues"
    ISSUE_COMMENT = "issue_comment"

<<<<<<< HEAD
=======

>>>>>>> 8d59e5ee
def is_agent_disabled(issue: Issue) -> bool:
    """
    Checks if the GitHub issue has a comment containing the disabled marker.

    Args:
        issue (Issue): The GitHub issue object.

    Returns:
        bool: True if the agent is disabled for this issue, False otherwise.
    """
    for comment in issue.get_comments():
        if DISABLED_MARKER in comment.body:
            return True
    return False
<<<<<<< HEAD
        
=======


>>>>>>> 8d59e5ee
def has_label(issue: Issue, label_name: str) -> bool:
    """
    Check if a GitHub issue has a label with the given name (case-insensitive).

    Args:
        issue (Issue): The GitHub issue object.
        label_name (str): The label name to check for.

    Returns:
        bool: True if the label exists, False otherwise.
    """
    if not hasattr(issue, "labels") or not isinstance(issue.labels, list):
        return False
    return any(getattr(label, "name", "").lower() == label_name.lower() for label in issue.labels)


def get_github_issue(token: str, repository: str, issue_id: int) -> Issue:
    """
    Fetch a GitHub issue by its ID.

    Args:
        token (str): GitHub access token.
        repository (str): Repository in 'owner/name' format.
        issue_id (int): The issue number.

    Returns:
        Issue: The fetched GitHub issue object.

    Raises:
        SystemExit: If the repository or issue cannot be found or accessed.
    """
    try:
        github_client = Github(token)
        repo = github_client.get_repo(repository)
        issue = repo.get_issue(issue_id)
        return issue
    except Exception as e:
        print(f"Error fetching GitHub issue: {e}", file=sys.stderr)
        sys.exit(1)


def create_github_issue_comment(issue: Issue, comment: str) -> bool:
    """
    Create a comment on a GitHub issue with detailed error reporting.

    Args:
        issue (Issue): The GitHub issue object.
        comment (str): The comment text to post.

    Returns:
        bool: True if the comment was created successfully, False otherwise.
    """
    try:
        issue.create_comment(comment)

        return True
    except Exception as e:
        print(
            f"Error creating GitHub issue comment: {type(e).__name__}: {e}",
            file=sys.stderr,
        )
        return False


def get_ai_enhanced_comment(issue: Issue) -> str:
    """
    Get the AI-enhanced comment from the issue comments.

    Args:
        issue (Issue): The GitHub issue object.

    Returns:
        str: The content of the AI-enhanced comment, or None if not found.
    """
    for comment in reversed(list(issue.get_comments())):
        if "AI-enhanced Evaluation".lower() in comment.body.lower():
            print(f"Found AI-enhanced comment in issue #{issue.number} (comment id: {comment.id}).")
            return comment.body
    print(f"No AI-enhanced comment found in issue #{issue.number}.")
    return None


def get_github_comment(issue: Issue, comment_id: int):
    """
    Retrieve a specific comment by its ID from a GitHub issue.

    Args:
        issue (Issue): The GitHub issue object.
        comment_id (int): The ID of the comment to retrieve.

    Returns:
        The comment object if found.

    Raises:
        Exception: If the comment is not found or another error occurs.
    """
    try:
        comments = issue.get_comments()
        for comment in comments:
            if comment.id == comment_id:
                print(f"Found comment with id {comment_id} in issue #{issue.number}.")
                return comment
        raise Exception(f"Comment with id {comment_id} not found")
    except Exception as e:
        print(f"Error fetching GitHub comment: {type(e).__name__}: {e}", file=sys.stderr)
        raise


def update_github_issue(issue: Issue, title: str = None, body: str = None, labels: list = None) -> bool:
    """
    Update the title, body, or labels of a GitHub issue.

    Args:
        issue (Issue): The GitHub issue object.
        title (str, optional): New title for the issue.
        body (str, optional): New body for the issue.
        labels (list, optional): New labels for the issue.

    Returns:
        bool: True if the update was successful, False otherwise.
    """
    try:
        if title is not None and title != "":
            issue.edit(title=title)
            print(f"Updated title for issue #{issue.number}.")
        if body is not None and body != "":
            issue.edit(body=body)
            print(f"Updated body for issue #{issue.number}.")
        if labels is not None and labels != []:
            issue.edit(labels=labels)
            print(f"Updated labels for issue #{issue.number}.")
        return True
    except Exception as e:
        print(f"Error updating GitHub issue: {type(e).__name__}: {e}", file=sys.stderr)
        return False<|MERGE_RESOLUTION|>--- conflicted
+++ resolved
@@ -14,10 +14,6 @@
     ISSUE = "issues"
     ISSUE_COMMENT = "issue_comment"
 
-<<<<<<< HEAD
-=======
-
->>>>>>> 8d59e5ee
 def is_agent_disabled(issue: Issue) -> bool:
     """
     Checks if the GitHub issue has a comment containing the disabled marker.
@@ -32,12 +28,8 @@
         if DISABLED_MARKER in comment.body:
             return True
     return False
-<<<<<<< HEAD
-        
-=======
 
 
->>>>>>> 8d59e5ee
 def has_label(issue: Issue, label_name: str) -> bool:
     """
     Check if a GitHub issue has a label with the given name (case-insensitive).
