from enum import Enum


class CommentCommand(Enum):
    APPLY = "/apply"
    REVIEW = "/review"
<<<<<<< HEAD
    USAGE =  "/usage"
    DISABLE = "/disable"
=======
    USAGE = "/usage"
    DISABLE = "/disable"

>>>>>>> 8d59e5ee

COMMAND_DESCRIPTIONS = {
    CommentCommand.APPLY: "Applies the AI-enhanced title, body, and labels to the issue.",
    CommentCommand.REVIEW: "Re-runs the AI review and posts a fresh evaluation as a comment.",
    CommentCommand.USAGE: "Displays this list of available commands.",
    CommentCommand.DISABLE: "Disables the repo agent for this issue, preventing further auto reviews.",
}


def get_command_usage_markdown() -> str:
    lines = [
        "| Command | Description |",
        "|---------|-------------|",
    ]
    for command, description in COMMAND_DESCRIPTIONS.items():
        lines.append(f"| `{command.value}` | {description} |")
    return "\n".join(lines)<|MERGE_RESOLUTION|>--- conflicted
+++ resolved
@@ -4,14 +4,9 @@
 class CommentCommand(Enum):
     APPLY = "/apply"
     REVIEW = "/review"
-<<<<<<< HEAD
-    USAGE =  "/usage"
-    DISABLE = "/disable"
-=======
     USAGE = "/usage"
     DISABLE = "/disable"
 
->>>>>>> 8d59e5ee
 
 COMMAND_DESCRIPTIONS = {
     CommentCommand.APPLY: "Applies the AI-enhanced title, body, and labels to the issue.",
